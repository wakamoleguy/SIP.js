"use strict";
/**
 * @fileoverview MediaHandler
 */

/* MediaHandler
 * @class PeerConnection helper Class.
 * @param {SIP.Session} session
 * @param {Object} [options]
 * @param {SIP.WebRTC.MediaStreamManager} [options.mediaStreamManager]
 *        The MediaStreamManager to acquire/release streams from/to.
 *        If not provided, a default MediaStreamManager will be used.
 */
module.exports = function (SIP) {

var MediaHandler = function(session, options) {
  var events = [
    'userMediaRequest',
    'userMedia',
    'userMediaFailed',
    'iceGathering',
    'iceCandidate',
    'iceComplete',
    'iceGatheringComplete',
    'iceFailed',
    'iceDisconnected',
    'iceClosed',
    'iceCompleted',
    'getDescription',
    'setDescription',
    'dataChannel',
    'addStream'
  ];
  options = options || {};

  this.logger = session.ua.getLogger('sip.invitecontext.mediahandler', session.id);
  this.session = session;
  this.localMedia = null;
  this.ready = true;
  this.mediaStreamManager = options.mediaStreamManager || new SIP.WebRTC.MediaStreamManager(this.logger);
  this.audioMuted = false;
  this.videoMuted = false;

  // old init() from here on
  var idx, jdx, length, server,
    self = this,
    servers = [],
    stunServers = options.stunServers || null,
    turnServers = options.turnServers || null,
    config = this.session.ua.configuration;
  this.RTCConstraints = options.RTCConstraints || {};

  if (!stunServers) {
    stunServers = config.stunServers;
  }

  if(!turnServers) {
    turnServers = config.turnServers;
  }

  /* Change 'url' to 'urls' whenever this issue is solved:
   * https://code.google.com/p/webrtc/issues/detail?id=2096
   */
  [].concat(stunServers).forEach(function (server) {
    servers.push({'url': server});
  });

  length = turnServers.length;
  for (idx = 0; idx < length; idx++) {
    server = turnServers[idx];
    for (jdx = 0; jdx < server.urls.length; jdx++) {
      servers.push({
        'url': server.urls[jdx],
        'username': server.username,
        'credential': server.password
      });
    }
  }

  this.onIceCompleted = SIP.Utils.defer();
  this.onIceCompleted.promise.then(function(pc) {
    self.logger.log('ICE Gathering Completed');
    self.emit('iceComplete', pc);
<<<<<<< HEAD
    if (self.iceCheckingTimer) {
      SIP.Timers.clearTimeout(self.iceCheckingTimer);
      self.iceCheckingTimer = null;
    }
=======
    self.emit('iceGatheringComplete', pc);
>>>>>>> e69e0469
  });

  this.peerConnection = new SIP.WebRTC.RTCPeerConnection({'iceServers': servers}, this.RTCConstraints);

  // Firefox (35.0.1) sometimes throws on calls to peerConnection.getRemoteStreams
  // even if peerConnection.onaddstream was just called. In order to make
  // MediaHandler.prototype.getRemoteStreams work, keep track of them manually
  this._remoteStreams = [];

  this.peerConnection.onaddstream = function(e) {
    self.logger.log('stream added: '+ e.stream.id);
    self._remoteStreams.push(e.stream);
    self.render();
    self.emit('addStream', e);
  };

  this.peerConnection.onremovestream = function(e) {
    self.logger.log('stream removed: '+ e.stream.id);
  };

  this.peerConnection.onicecandidate = function(e) {
    self.emit('iceCandidate', e);
    if (e.candidate) {
      self.logger.log('ICE candidate received: '+ (e.candidate.candidate === null ? null : e.candidate.candidate.trim()));
    } else {
      self.onIceCompleted.resolve(this);
    }
  };

  this.peerConnection.onicegatheringstatechange = function () {
    self.logger.log('RTCIceGatheringState changed: ' + this.iceGatheringState);
    if (this.iceGatheringState === 'gathering') {
      self.emit('iceGathering', this);
    }
    if (this.iceGatheringState === 'complete') {
      self.onIceCompleted.resolve(this);
    }
  };

  this.peerConnection.oniceconnectionstatechange = function() {  //need e for commented out case
    self.logger.log('ICE connection state changed to "'+ this.iceConnectionState +'"');

    if (this.iceConnectionState === 'checking') {
      self.iceCheckingTimer = SIP.Timers.setTimeout(function() {
        self.logger.log('RTCIceChecking Timeout Triggered after '+config.iceCheckingTimeout+' micro seconds');
        self.onIceCompleted.resolve(this);
      }.bind(this), config.iceCheckingTimeout);
    }

    if (this.iceConnectionState === 'failed') {
      self.emit('iceFailed', this);
    }

    if (this.iceConnectionState === 'disconnected') {
       self.emit('iceDisconnected', this);
    }

    if (this.iceConnectionState === 'closed') {
        self.emit('iceClosed', this);
    }

    if (this.iceConnectionState === 'completed') {
        self.emit('iceCompleted', this);
    }

    //Bria state changes are always connected -> disconnected -> connected on accept, so session gets terminated
    //normal calls switch from failed to connected in some cases, so checking for failed and terminated
    /*if (this.iceConnectionState === 'failed') {
      self.session.terminate({
        cause: SIP.C.causes.RTP_TIMEOUT,
        status_code: 200,
        reason_phrase: SIP.C.causes.RTP_TIMEOUT
      });
    } else if (e.currentTarget.iceGatheringState === 'complete' && this.iceConnectionState !== 'closed') {
      self.onIceCompleted(this);
    }*/
  };

  this.peerConnection.onstatechange = function() {
    self.logger.log('PeerConnection state changed to "'+ this.readyState +'"');
  };

  this.initEvents(events);

  function selfEmit(mh, event) {
    if (mh.mediaStreamManager.on &&
        mh.mediaStreamManager.checkEvent &&
        mh.mediaStreamManager.checkEvent(event)) {
      mh.mediaStreamManager.on(event, function () {
        mh.emit.apply(mh, [event].concat(Array.prototype.slice.call(arguments)));
      });
    }
  }

  selfEmit(this, 'userMediaRequest');
  selfEmit(this, 'userMedia');
  selfEmit(this, 'userMediaFailed');
};

MediaHandler.defaultFactory = function defaultFactory (session, options) {
  return new MediaHandler(session, options);
};
MediaHandler.defaultFactory.isSupported = function () {
  return SIP.WebRTC.isSupported();
};

MediaHandler.prototype = Object.create(SIP.MediaHandler.prototype, {
// Functions the session can use
  isReady: {writable: true, value: function isReady () {
    return this.ready;
  }},

  close: {writable: true, value: function close () {
    this.logger.log('closing PeerConnection');
    this._remoteStreams = [];
    // have to check signalingState since this.close() gets called multiple times
    // TODO figure out why that happens
    if(this.peerConnection && this.peerConnection.signalingState !== 'closed') {
      this.peerConnection.close();

      if(this.localMedia) {
        this.mediaStreamManager.release(this.localMedia);
      }
    }
  }},

  /**
   * @param {SIP.WebRTC.MediaStream | (getUserMedia constraints)} [mediaHint]
   *        the MediaStream (or the constraints describing it) to be used for the session
   */
  getDescription: {writable: true, value: function getDescription (mediaHint) {
    var self = this;
    mediaHint = mediaHint || {};
    if (mediaHint.dataChannel === true) {
      mediaHint.dataChannel = {};
    }
    this.mediaHint = mediaHint;

    /*
     * 1. acquire streams (skip if MediaStreams passed in)
     * 2. addStreams
     * 3. createOffer/createAnswer
     */

    var streamPromise;
    if (self.localMedia) {
      self.logger.log('already have local media');
      streamPromise = SIP.Utils.Promise.resolve(self.localMedia);
    }
    else {
      self.logger.log('acquiring local media');
      streamPromise = self.mediaStreamManager.acquire(mediaHint)
        .then(function acquireSucceeded(streams) {
          self.logger.log('acquired local media streams');
          self.localMedia = streams;
          self.session.connecting();
          return streams;
        }, function acquireFailed(err) {
          self.logger.error('unable to acquire streams');
          self.logger.error(err);
          self.session.connecting();
          throw err;
        })
        .then(this.addStreams.bind(this))
      ;
    }

    return streamPromise
      .then(function streamAdditionSucceeded() {
        if (self.hasOffer('remote')) {
          self.peerConnection.ondatachannel = function (evt) {
            self.dataChannel = evt.channel;
            self.emit('dataChannel', self.dataChannel);
          };
        } else if (mediaHint.dataChannel &&
                   self.peerConnection.createDataChannel) {
          self.dataChannel = self.peerConnection.createDataChannel(
            'sipjs',
            mediaHint.dataChannel
          );
          self.emit('dataChannel', self.dataChannel);
        }

        self.render();
        return self.createOfferOrAnswer(self.RTCConstraints);
      })
    ;
  }},

  /**
  * Message reception.
  * @param {String} type
  * @param {String} sdp
  */
  setDescription: {writable: true, value: function setDescription (sdp) {
    var rawDescription = {
      type: this.hasOffer('local') ? 'answer' : 'offer',
      sdp: sdp
    };

    this.emit('setDescription', rawDescription);

    var description = new SIP.WebRTC.RTCSessionDescription(rawDescription);
    return SIP.Utils.promisify(this.peerConnection, 'setRemoteDescription')(description);
  }},

  /**
   * If the Session associated with this MediaHandler were to be referred,
   * what mediaHint should be provided to the UA's invite method?
   */
  getReferMedia: {writable: true, value: function getReferMedia () {
    function hasTracks (trackGetter, stream) {
      return stream[trackGetter]().length > 0;
    }

    function bothHaveTracks (trackGetter) {
      /* jshint validthis:true */
      return this.getLocalStreams().some(hasTracks.bind(null, trackGetter)) &&
             this.getRemoteStreams().some(hasTracks.bind(null, trackGetter));
    }

    return {
      constraints: {
        audio: bothHaveTracks.call(this, 'getAudioTracks'),
        video: bothHaveTracks.call(this, 'getVideoTracks')
      }
    };
  }},

// Functions the session can use, but only because it's convenient for the application
  isMuted: {writable: true, value: function isMuted () {
    return {
      audio: this.audioMuted,
      video: this.videoMuted
    };
  }},

  mute: {writable: true, value: function mute (options) {
    if (this.getLocalStreams().length === 0) {
      return;
    }

    options = options || {
      audio: this.getLocalStreams()[0].getAudioTracks().length > 0,
      video: this.getLocalStreams()[0].getVideoTracks().length > 0
    };

    var audioMuted = false,
        videoMuted = false;

    if (options.audio && !this.audioMuted) {
      audioMuted = true;
      this.audioMuted = true;
      this.toggleMuteAudio(true);
    }

    if (options.video && !this.videoMuted) {
      videoMuted = true;
      this.videoMuted = true;
      this.toggleMuteVideo(true);
    }

    //REVISIT
    if (audioMuted || videoMuted) {
      return {
        audio: audioMuted,
        video: videoMuted
      };
      /*this.session.onmute({
        audio: audioMuted,
        video: videoMuted
      });*/
    }
  }},

  unmute: {writable: true, value: function unmute (options) {
    if (this.getLocalStreams().length === 0) {
      return;
    }

    options = options || {
      audio: this.getLocalStreams()[0].getAudioTracks().length > 0,
      video: this.getLocalStreams()[0].getVideoTracks().length > 0
    };

    var audioUnMuted = false,
        videoUnMuted = false;

    if (options.audio && this.audioMuted) {
      audioUnMuted = true;
      this.audioMuted = false;
      this.toggleMuteAudio(false);
    }

    if (options.video && this.videoMuted) {
      videoUnMuted = true;
      this.videoMuted = false;
      this.toggleMuteVideo(false);
    }

    //REVISIT
    if (audioUnMuted || videoUnMuted) {
      return {
        audio: audioUnMuted,
        video: videoUnMuted
      };
      /*this.session.onunmute({
        audio: audioUnMuted,
        video: videoUnMuted
      });*/
    }
  }},

  hold: {writable: true, value: function hold () {
    this.toggleMuteAudio(true);
    this.toggleMuteVideo(true);
  }},

  unhold: {writable: true, value: function unhold () {
    if (!this.audioMuted) {
      this.toggleMuteAudio(false);
    }

    if (!this.videoMuted) {
      this.toggleMuteVideo(false);
    }
  }},

// Functions the application can use, but not the session
  getLocalStreams: {writable: true, value: function getLocalStreams () {
    var pc = this.peerConnection;
    if (pc && pc.signalingState === 'closed') {
      this.logger.warn('peerConnection is closed, getLocalStreams returning []');
      return [];
    }
    return (pc.getLocalStreams && pc.getLocalStreams()) ||
      pc.localStreams || [];
  }},

  getRemoteStreams: {writable: true, value: function getRemoteStreams () {
    var pc = this.peerConnection;
    if (pc && pc.signalingState === 'closed') {
      this.logger.warn('peerConnection is closed, getRemoteStreams returning this._remoteStreams');
      return this._remoteStreams;
    }
    return(pc.getRemoteStreams && pc.getRemoteStreams()) ||
      pc.remoteStreams || [];
  }},

  render: {writable: true, value: function render (renderHint) {
    renderHint = renderHint || (this.mediaHint && this.mediaHint.render);
    if (!renderHint) {
      return false;
    }
    var streamGetters = {
      local: 'getLocalStreams',
      remote: 'getRemoteStreams'
    };
    Object.keys(streamGetters).forEach(function (loc) {
      var streamGetter = streamGetters[loc];
      var streams = this[streamGetter]();
      SIP.WebRTC.MediaStreamManager.render(streams, renderHint[loc]);
    }.bind(this));
  }},

// Internal functions
  hasOffer: {writable: true, value: function hasOffer (where) {
    var offerState = 'have-' + where + '-offer';
    return this.peerConnection.signalingState === offerState;
    // TODO consider signalingStates with 'pranswer'?
  }},

  createOfferOrAnswer: {writable: true, value: function createOfferOrAnswer (constraints) {
    var self = this;
    var methodName;
    var pc = self.peerConnection;

    self.ready = false;
    methodName = self.hasOffer('remote') ? 'createAnswer' : 'createOffer';

    return SIP.Utils.promisify(pc, methodName, true)(constraints)
      .then(SIP.Utils.promisify(pc, 'setLocalDescription'))
      .then(function onSetLocalDescriptionSuccess() {
        var deferred = SIP.Utils.defer();
        if (pc.iceGatheringState === 'complete' && (pc.iceConnectionState === 'connected' || pc.iceConnectionState === 'completed')) {
          deferred.resolve();
        } else {
          self.onIceCompleted.promise.then(deferred.resolve);
        }
        return deferred.promise;
      })
      .then(function readySuccess () {
        var sdp = pc.localDescription.sdp;

        sdp = SIP.Hacks.Chrome.needsExplicitlyInactiveSDP(sdp);
        sdp = SIP.Hacks.AllBrowsers.unmaskDtls(sdp);
        sdp = SIP.Hacks.Firefox.hasIncompatibleCLineWithSomeSIPEndpoints(sdp);

        var sdpWrapper = {
          type: methodName === 'createOffer' ? 'offer' : 'answer',
          sdp: sdp
        };

        self.emit('getDescription', sdpWrapper);

        self.ready = true;
        return sdpWrapper.sdp;
      })
      .catch(function methodFailed (e) {
        self.logger.error(e);
        self.ready = true;
        throw new SIP.Exceptions.GetDescriptionError(e);
      })
    ;
  }},

  addStreams: {writable: true, value: function addStreams (streams) {
    try {
      streams.forEach(function (stream) {
        this.peerConnection.addStream(stream);
      }, this);
    } catch(e) {
      this.logger.error('error adding stream');
      this.logger.error(e);
      return SIP.Utils.Promise.reject(e);
    }

    return SIP.Utils.Promise.resolve();
  }},

  toggleMuteHelper: {writable: true, value: function toggleMuteHelper (trackGetter, mute) {
    this.getLocalStreams().forEach(function (stream) {
      stream[trackGetter]().forEach(function (track) {
        track.enabled = !mute;
      });
    });
  }},

  toggleMuteAudio: {writable: true, value: function toggleMuteAudio (mute) {
    this.toggleMuteHelper('getAudioTracks', mute);
  }},

  toggleMuteVideo: {writable: true, value: function toggleMuteVideo (mute) {
    this.toggleMuteHelper('getVideoTracks', mute);
  }}
});

// Return since it will be assigned to a variable.
return MediaHandler;
};<|MERGE_RESOLUTION|>--- conflicted
+++ resolved
@@ -81,14 +81,11 @@
   this.onIceCompleted.promise.then(function(pc) {
     self.logger.log('ICE Gathering Completed');
     self.emit('iceComplete', pc);
-<<<<<<< HEAD
+    self.emit('iceGatheringComplete', pc);
     if (self.iceCheckingTimer) {
       SIP.Timers.clearTimeout(self.iceCheckingTimer);
       self.iceCheckingTimer = null;
     }
-=======
-    self.emit('iceGatheringComplete', pc);
->>>>>>> e69e0469
   });
 
   this.peerConnection = new SIP.WebRTC.RTCPeerConnection({'iceServers': servers}, this.RTCConstraints);
